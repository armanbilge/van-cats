--- conflicted
+++ resolved
@@ -28,13 +28,8 @@
 addCommandAlias("prePR", "; root/clean; +root/scalafmtAll; scalafmtSbt; +root/headerCreate")
 
 val CatsEffectVersion = "3.2.9"
-<<<<<<< HEAD
 val Fs2Version = "3.2.0"
-val Ip4sVersion = "3.0.4"
-=======
-val Fs2Version = "3.1.6"
 val Ip4sVersion = "3.1.1"
->>>>>>> ac9b8fa9
 val ScodecVersion = "2.1.0"
 val Specs2Version = "4.12.9"
 
